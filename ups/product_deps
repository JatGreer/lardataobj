--- conflicted
+++ resolved
@@ -1,10 +1,6 @@
 # The parent line must be the first non-comment line in the file
 # This line defines the product name and version
-<<<<<<< HEAD
-parent	lardataobj	v1_12_00
-=======
 parent	lardataobj	v1_13_00
->>>>>>> ac3c9d21
 defaultqual	e10
 #
 fcldir product_dir job
