--- conflicted
+++ resolved
@@ -511,12 +511,8 @@
     <!-- dependencies -->
   
     <!-- class -->
-<<<<<<< HEAD
-  <class name="recob::Track" ClassVersion="14" >
-=======
   <class name="recob::Track"            ClassVersion="15"                   >
    <version ClassVersion="15" checksum="2420564911"/>
->>>>>>> b302dca6
     <version ClassVersion="14" checksum="2345363916"/>
   </class>
   
