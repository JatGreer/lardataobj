--- conflicted
+++ resolved
@@ -126,11 +126,8 @@
  <class name="art::Ptr<recob::Vertex>"                          />
  <class name="art::Ptr<recob::OpHit>"                           />
  <class name="art::Ptr<recob::OpFlash>"                         />
-<<<<<<< HEAD
  <class name="art::PtrVector<recob::Edge>"                      />
-=======
  <class name="art::Ptr<recob::TrackFitHitInfo>"                 />
->>>>>>> 39534fa1
  <class name="art::PtrVector<recob::Hit>"                       />
  <class name="art::PtrVector<recob::Event>"                     />
  <class name="art::PtrVector<recob::Cluster>"                   />
